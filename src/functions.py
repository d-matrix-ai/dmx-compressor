import torch
import torch.nn.functional as F


__ALL__ = [
    "ApproximationMixin",
]

<<<<<<< HEAD
def poly2softmax(x, dim=-1):
#This function computes Softmax using a range
#reduction technique and second order polynomial approximatin
#for exp(r), where r is in reduced range 
    eps=1.e-30  #small number to avoid dividing by zero 
    ln2 = 0.69315  # log(2)
    invln2 = 1.4427  # 1 / log(2)
    scale = 14  # for exp() poly approximation assume 16bit integer arithmetic 
                    # with 14 bit fractional part
    c0int = 2**scale  # poly coefficient c0 = 1
    c1int = round(1.0151 * 2**scale)  # poly coefficient c1
    # note poly coefficient c2 is 0.5 

    # y = torch.zeros_like(x) # initialize output vector

    # range reduction to range -log(2)/2 < r < log(2)/2
    k = torch.round(x * invln2)
    r = x - k * ln2

    # compute exp(r) emulating fixed point arithmetic 
    rint = torch.round(r * 2**scale)
    # r2int = torch.round(rint * rint * 2**(-scale))
    # mult_add1 = torch.round(c0int + torch.round(c1int * rint * 2**(-scale)))
    # mult_add2 = torch.round(mult_add1 + 0.5 * r2int)   
    mult_add1 = torch.round(c1int + 0.5*rint)
    mult_add2 = torch.round(c0int + torch.round(mult_add1*rint*2**(-scale)))

    y = mult_add2 * 2**(-scale)

    kmax,_ = torch.max(k,dim=dim,keepdim=True) #find max k along softmax dim.
    # shift by k-kmax bits for final result 
    # kmax,_ = torch.max(k,dim=-1)
    # kmax = torch.unsqueeze(kmax,dim=-1)
    y *= 2**(k-kmax)

    # compute softmax (note will need to use 32 bits for sum in HW)
    sum_exp = torch.sum(y, dim=dim, keepdim=True)
    y /= (sum_exp + eps)
    # y = torch.round(y * 256) / 256
        
    return y

def base2softmax(x, dim=-1):
    #This function computes Softmax using base2exp
    #function for the exp(x)
    eps=1.e-30  #small number to avoid dividing by zero 
    #compute exp(x) for input vector x
    #including integer vector k for re-normalization
    ey,k = base2exp(x,dim=dim)
  
    kmax,_ = torch.max(k,dim=dim,keepdim=True) #find max k along softmax dim.
    # kmax,_ = torch.max(k,dim=-1) #find max k along softmax dim.
    # kmax = torch.unsqueeze(kmax,dim=-1)

    #compute sum with normalization for numerical stability
    ey = ey*2**(k-kmax)
    sum_ey = torch.sum(ey, dim=dim, keepdim=True)

    #compute softmax 
    y=ey/(sum_ey+eps)

    return y

def base2exp(x, dim=-1):
    #This function computes exp(x) using a range reduction
    #technique exp(x)=(2^k)*2^v, where k is an integer and 0<v<1
    #2^v is approximated by a simple linear interpolation d+v.
    #input x should be a vector shape (n,1)
        
    scale=14 #bits after binary fixed point
    log2e_fp=1.4426950408889634; #log2(e) in floating point 
    log2e=round(log2e_fp*2**scale)/2**scale #log2(e) 
    d=0.957 #minmax solution for d over the input range 0<v<1
    d=round(d*2**scale)/2**scale
        
    #range reduction to k and v
    z=x*log2e
    k=torch.floor(z)
    v=z-k
    v=torch.round(v*2**scale)/2**scale

    #compute exp(x)
    two_pow_v = v + d
  
    #ey=2**k*two_pow_v
    ey = two_pow_v
    return ey,k

def softmax(x, dim=-1):
    _x = F.softmax(x, dim=dim)
    #print(_x)
    #_x.data = poly2softmax(x, dim=dim)
    _x.data = base2softmax(x, dim=dim)
    #print(_x)
    # import pdb
    # pdb.set_trace()
    return _x
=======

class ApproximationMixin:
    r"""
    Mixin for modules with approximated forward logic
    """

    def __init__(self, *args, **kwargs) -> None:
        super().__init__(*args, **kwargs)
        self.approximation_function = None
        self.approximation_error = None

    def _forward(self, input, *args, **kwargs):
        _output = super().forward(input)
        if self.approximation_function is not None:
            with torch.no_grad():
                _approx = eval(self.approximation_function)(input, *args, **kwargs)
                self.approximation_error = _approx - _output.data
                _output.data = _approx
        return _output

    def extra_repr(self):
        return (
            None
            if self.approximation_function is None
            else f"approximation_function = {self.approximation_function}"
        )


def poly2softmax(x, dim=-1, **kwargs):
    r"""
    An approximate integer algorithm to replace torch.nn.functional.softmax()
    """
    n = x.shape[dim]

    ln2 = 0.69315  # log(2)
    invln2 = 1.4427  # 1 / log(2)
    scale = 14  # for exp() poly approximation assume 16bit integer arithmetic
    # with 14 bit fractional part
    c0int = 2 ** scale  # poly coefficient c0 = 1
    c1int = round(1.0151 * 2 ** scale)  # poly coefficient c1
    # note poly coefficient c2 is 0.5
>>>>>>> 1eba52e7

    # y = torch.zeros_like(x) # initialize output vector

    # range reduction to range -log(2)/2 < r < log(2)/2
    k = torch.round(x * invln2)
    r = x - k * ln2

    # compute exp(r) emulating fixed point arithmetic
    rint = torch.round(r * 2 ** scale)
    r2int = torch.round(rint * rint * 2 ** (-scale))
    mult_add1 = torch.round(c0int + torch.round(c1int * rint * 2 ** (-scale)))
    mult_add2 = torch.round(mult_add1 + 0.5 * r2int)
    y = mult_add2 * 2 ** (-scale)
    # shift by k bits for final result
    y *= 2 ** k

    # compute softmax (note will need to use 32 bits for sum in HW)
    sum_exp = torch.sum(y, dim=dim, keepdim=True)
    y /= sum_exp
    # y = torch.round(y * 256) / 256

    return y<|MERGE_RESOLUTION|>--- conflicted
+++ resolved
@@ -6,7 +6,6 @@
     "ApproximationMixin",
 ]
 
-<<<<<<< HEAD
 def poly2softmax(x, dim=-1):
 #This function computes Softmax using a range
 #reduction technique and second order polynomial approximatin
@@ -104,51 +103,6 @@
     # import pdb
     # pdb.set_trace()
     return _x
-=======
-
-class ApproximationMixin:
-    r"""
-    Mixin for modules with approximated forward logic
-    """
-
-    def __init__(self, *args, **kwargs) -> None:
-        super().__init__(*args, **kwargs)
-        self.approximation_function = None
-        self.approximation_error = None
-
-    def _forward(self, input, *args, **kwargs):
-        _output = super().forward(input)
-        if self.approximation_function is not None:
-            with torch.no_grad():
-                _approx = eval(self.approximation_function)(input, *args, **kwargs)
-                self.approximation_error = _approx - _output.data
-                _output.data = _approx
-        return _output
-
-    def extra_repr(self):
-        return (
-            None
-            if self.approximation_function is None
-            else f"approximation_function = {self.approximation_function}"
-        )
-
-
-def poly2softmax(x, dim=-1, **kwargs):
-    r"""
-    An approximate integer algorithm to replace torch.nn.functional.softmax()
-    """
-    n = x.shape[dim]
-
-    ln2 = 0.69315  # log(2)
-    invln2 = 1.4427  # 1 / log(2)
-    scale = 14  # for exp() poly approximation assume 16bit integer arithmetic
-    # with 14 bit fractional part
-    c0int = 2 ** scale  # poly coefficient c0 = 1
-    c1int = round(1.0151 * 2 ** scale)  # poly coefficient c1
-    # note poly coefficient c2 is 0.5
->>>>>>> 1eba52e7
-
-    # y = torch.zeros_like(x) # initialize output vector
 
     # range reduction to range -log(2)/2 < r < log(2)/2
     k = torch.round(x * invln2)
