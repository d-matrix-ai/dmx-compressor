from mltools.utils.dmir_pb2 import *

# from mltools.utils.graph_to_csv import graph_to_csv
import itertools
import json
from google.protobuf.json_format import MessageToJson, Parse
from types import CodeType, FunctionType, ModuleType
from typing import (
    Any,
    Dict,
    NamedTuple,
    Optional,
    Set,
    Tuple,
    Type,
    List,
    Callable,
    Union,
)
import torch
from torch import fx
import transformers.utils.fx as fx_hf
import transformers
from mltools import numerical, sparse, approximate, corsair

__ALL__ = [
    "dump",
    "save_to_file",
    "load_from_file",
    "is_legal",
    "lower",
    "executor",
    "cpsim_executor",
]

FORMAT_DICT = {
    torch.float32: FLOAT32,
    torch.float: FLOAT,
    torch.float64: FLOAT64,
    torch.double: DOUBLE,
    torch.float16: FLOAT16,
    torch.half: HALF,
    torch.bfloat16: BFLOAT16,
    torch.uint8: UINT8,
    torch.int8: INT8,
    torch.int16: INT16,
    torch.short: SHORT,
    torch.int32: INT32,
    torch.int: INT,
    torch.int64: INT64,
    torch.long: LONG,
    torch.bool: BOOL,
}


class TensorMetadata(NamedTuple):
    r"""
    TensorMetadata is a structure containing pertinent information
    about a tensor within a PyTorch program.
    Taken from https://github.com/pytorch/pytorch/blob/master/torch/fx/passes/shape_prop.py
    """
    shape: torch.Size
    dtype: torch.dtype
    requires_grad: bool
    stride: Tuple[int]
    memory_format: Optional[torch.memory_format]

    # Quantization metadata
    is_quantized: bool
    qscheme: Optional[torch.qscheme]
    q_scale: Optional[float]
    q_zero_point: Optional[int]


def extract_tensor_metadata(result: torch.Tensor) -> TensorMetadata:
    r"""
    Extract a TensorMetadata NamedTuple describing `result`.
    Taken from https://github.com/pytorch/pytorch/blob/master/torch/fx/passes/shape_prop.py
    """
    shape = result.shape
    dtype = result.dtype
    requires_grad = result.requires_grad
    stride = result.stride()

    memory_formats = {
        torch.contiguous_format,
        torch.channels_last,
        torch.channels_last_3d,
    }

    memory_format = None

    for query_format in memory_formats:
        if result.is_contiguous(memory_format=query_format):
            memory_format = query_format
            break

    is_quantized = result.is_quantized
    qscheme = None
    q_scale = None
    q_zero_point = None

    if is_quantized:
        qscheme = result.qscheme()

        if qscheme in {torch.per_tensor_affine, torch.per_tensor_symmetric}:
            q_scale = result.q_scale()
            q_zero_point = result.q_zero_point()

    return TensorMetadata(
        shape,
        dtype,
        requires_grad,
        stride,
        memory_format,
        is_quantized,
        qscheme,
        q_scale,
        q_zero_point,
    )


class ShapeProp(fx.Interpreter):
    r"""
    Taken from https://github.com/pytorch/pytorch/blob/master/torch/fx/passes/shape_prop.py
    """

    def run_node(self, n: fx.node.Node) -> Any:
        result = super().run_node(n)

        found_tensor = False

        def extract_tensor_meta(obj):
            if isinstance(obj, torch.Tensor):
                nonlocal found_tensor
                found_tensor = True
                return extract_tensor_metadata(obj)
            else:
                return obj

        meta = fx.node.map_aggregate(result, extract_tensor_meta)
        if found_tensor:
            n.meta["tensor_meta"] = meta

        n.meta["type"] = type(result)
        return result

    def propagate(self, *args):
        return super().run(*args)


class DMIRTracer(fx.Tracer):
    r"""
    This is a DMIR-0 tracer that takes a PyTorch module and generates DMIR-0 of it.
    """

    def __init__(self, flat: bool = False) -> None:
        super().__init__()
        self.flat = flat

    def is_leaf_module(self, m: torch.nn.Module, module_qualified_name: str) -> bool:
        is_leaf = isinstance(
            m,
            (
                numerical.CastTo,
                sparse.Sparsify,
                torch.nn.modules.batchnorm._BatchNorm,
                torch.nn.modules.conv._ConvNd,
                torch.nn.modules.pooling._MaxPoolNd,
                torch.nn.modules.pooling._AdaptiveAvgPoolNd,
                torch.nn.modules.pooling._AvgPoolNd,
                torch.nn.modules.ReLU,
                torch.nn.modules.Linear,
            ),
        )
        if self.flat:
            return is_leaf
        else:
            return (
                is_leaf
                or m.__module__.startswith("torch.nn")
                or m.__module__.startswith("corsair.nn")
            ) and not isinstance(m, torch.nn.Sequential)

    def call_module(
        self,
        m: torch.nn.Module,
        forward: Callable[..., Any],
        args: Tuple[Any, ...],
        kwargs: Dict[str, Any],
    ) -> Any:
        module_qualified_name = self.path_of_module(m)
        return (
            self.create_proxy("call_module", module_qualified_name, args, kwargs)
            if self.is_leaf_module(m, module_qualified_name)
            else forward(*args, **kwargs)
        )


def _torch_qualified_name(name: str) -> str:
    segs = name.split(".")
    name = ".".join(f"[{seg}]" if seg.isnumeric() else seg for seg in segs)
    return name.replace(".[", "[")


def _make_var_name(
    name: str, prefix: str = "", suffix: str = "", end: str = "_"
) -> str:
    # TODO: treat constant args as attributes
    if name.isnumeric() or name in ("None", "True", "False"):
        return name
    elif name.startswith("("):
        return name
    try:
        _ = float(name)
        return name
    except ValueError:
        if prefix != "":
            prefix = prefix + "_"
        if suffix != "":
            suffix = "_" + suffix
        name = f"{prefix}{name}{suffix}"
        return f"{name}{end}".replace(".", "__")


def _legal_op_type(opname: str) -> str:
    # TODO: map built-in functions to ONNX style ops
    return opname


def _legal_format(torch_format):
    return (
        FORMAT_DICT[torch_format] if torch_format in FORMAT_DICT.keys() else UNDEFINED
    )


def _nn_module_meta(m: torch.nn.Module) -> str:
    # TODO: add metadata of modules that is necessary and useful for transformations
    return str(m)


def _corsair_specific_attributes(m: torch.nn.Module) -> List[Attribute]:
    attr = []
    if hasattr(m, "format"):
        attr.append(
            Attribute(
                kind=Attribute.STRING,
                name="numerical_format",
                string_value=repr(m.format),
            )
        )
    if hasattr(m, "sparseness"):
        attr.append(
            Attribute(
                kind=Attribute.STRING,
                name="sparseness_pattern",
                string_value=repr(m.sparseness),
            )
        )
    if hasattr(m, "approximator"):
        attr.append(
            Attribute(
                kind=Attribute.STRING,
                name="approximation_function",
                string_value=repr(m.approximator.function),
            )
        )
    return attr


def _tensor_meta_dict(meta):
    if isinstance(meta, list):
        assert len(meta) == 1
        meta = meta[0]
    if isinstance(meta, fx.immutable_collections.immutable_dict):
        meta = meta["start_logits"]

    if isinstance(meta, tuple) and len(meta) == 2:
        meta = meta[0]
        return dict(
            shape=meta.shape,
            format=_legal_format(meta.dtype),
            is_quantized=meta.is_quantized,
            qscheme=str(meta.is_quantized) if meta.is_quantized else "",
            q_scale=meta.q_scale,
            q_zero_point=meta.q_zero_point,
        )

    else:
        return dict(
            shape=meta.shape,
            format=_legal_format(meta.dtype),
            is_quantized=meta.is_quantized,
            qscheme=str(meta.is_quantized) if meta.is_quantized else "",
            q_scale=meta.q_scale,
            q_zero_point=meta.q_zero_point,
        )


def _make_value_for_dumping(x: Optional[Tensor]):
    return x.data.contiguous().view(-1).cpu().numpy().tolist() if x is not None else x


def _sparsifier_graph(m, node, input_names, output_names, omit_value=False):
    return Graph(
        name=node.name,
        input=(
            Tensor(
                name=_make_var_name(node.name, suffix="dense"),
                **_tensor_meta_dict(node.args[0].meta["tensor_meta"]),
            ),  # this is a dynamic input
        ),
        intermediate=(
            Tensor(
                name=_make_var_name(node.name, suffix="mask"),
                value=[] if omit_value else _make_value_for_dumping(m.mask),
                **_tensor_meta_dict(node.meta["tensor_meta"]),
            ),  # this is a static input
        ),
        output=(
            Tensor(
                name=_make_var_name(node.name, suffix="sparse"),
                **_tensor_meta_dict(node.meta["tensor_meta"]),
            ),
        ),
        dependency=(
            Dependency(
                operation=f"{_legal_op_type(node.graph._target_to_str(torch.mul))}",
                argument=(
                    _make_var_name(node.name, suffix="dense"),
                    _make_var_name(node.name, suffix="mask"),
                ),
                result=(_make_var_name(node.name, suffix="sparse"),),
            ),
        ),
        metadata=_nn_module_meta(m),
    )


def _batch_norm_graph(m, node, input_names, output_names, omit_value=False):
    return Graph(
        name=node.name,
        input=(
            Tensor(
                name=_make_var_name(node.name, suffix="input"),
                **_tensor_meta_dict(node.args[0].meta["tensor_meta"]),
            ),  # this is a dynamic input
        ),
        intermediate=(
            Tensor(
                name=_make_var_name(node.name, suffix="running_mean"),
                value=[] if omit_value else _make_value_for_dumping(m.running_mean),
                shape=m.running_mean.shape,
                format=_legal_format(m.running_mean.dtype),
            ),  # this is a static input
            Tensor(
                name=_make_var_name(node.name, suffix="running_var"),
                value=[] if omit_value else _make_value_for_dumping(m.running_var),
                shape=m.running_var.shape,
                format=_legal_format(m.running_var.dtype),
            ),  # this is a static input
            Tensor(
                name=_make_var_name(node.name, suffix="weight"),
                value=[] if omit_value else _make_value_for_dumping(m.weight),
                shape=m.weight.shape,
                format=_legal_format(m.weight.dtype),
            ),  # this is a static input
            Tensor(
                name=_make_var_name(node.name, suffix="bias"),
                value=[] if omit_value else _make_value_for_dumping(m.bias),
                shape=m.bias.shape,
                format=_legal_format(m.bias.dtype),
            ),  # this is a static input
        ),
        output=(
            Tensor(
                name=_make_var_name(node.name, suffix="output"),
                **_tensor_meta_dict(node.meta["tensor_meta"]),
            ),
        ),
        dependency=(
            Dependency(
                operation=f"{_legal_op_type(node.graph._target_to_str(torch.batch_norm))}",
                argument=(
                    _make_var_name(node.name, suffix="input"),
                    _make_var_name(node.name, suffix="running_mean"),
                    _make_var_name(node.name, suffix="running_var"),
                    _make_var_name(node.name, suffix="weight"),
                    _make_var_name(node.name, suffix="bias"),
                ),
                result=(_make_var_name(node.name, suffix="output"),),
                attribute=(
                    Attribute(
                        kind=Attribute.FLOAT,
                        name="momentum",
                        float_value=m.momentum,
                    ),
                    Attribute(
                        kind=Attribute.FLOAT,
                        name="eps",
                        float_value=m.eps,
                    ),
                ),
            ),
        ),
        metadata=_nn_module_meta(m),
    )


def _linear_graph(m, node, input_names, output_names, omit_value=False):
    _weight = Tensor(
        name=_make_var_name(node.name, suffix="weight"),
        value=[] if omit_value else _make_value_for_dumping(m.weight),
        shape=m.weight.shape,
        format=_legal_format(m.weight.dtype),
    )  # this is a static input
    _bias = (
        Tensor(
            name=_make_var_name(node.name, suffix="bias"),
            value=[] if omit_value else _make_value_for_dumping(m.bias),
            shape=m.bias.shape,
            format=_legal_format(m.bias.dtype),
        )
        if m.bias is not None
        else None
    )  # this is a static input
    return Graph(
        name=node.name,
        input=(
            Tensor(
                name=_make_var_name(node.name, suffix="input"),
                **_tensor_meta_dict(node.args[0].meta["tensor_meta"]),
            ),  # this is a dynamic input
        ),
        intermediate=(_weight,) if _bias is None else (_weight, _bias),
        output=(
            Tensor(
                name=_make_var_name(node.name, suffix="output"),
                **_tensor_meta_dict(node.meta["tensor_meta"]),
            ),
        ),
        dependency=(
            Dependency(
                operation=f"linear",
                argument=(
                    _make_var_name(node.name, suffix="input"),
                    _make_var_name(node.name, suffix="weight"),
                )
                if _bias is None
                else (
                    _make_var_name(node.name, suffix="input"),
                    _make_var_name(node.name, suffix="weight"),
                    _make_var_name(node.name, suffix="bias"),
                ),
                result=(_make_var_name(node.name, suffix="output"),),
                attribute=(),
            ),
        ),
        metadata=_nn_module_meta(m),
    )


def _conv_graph(m, node, input_names, output_names, omit_value=False):
    _weight = Tensor(
        name=_make_var_name(node.name, suffix="weight"),
        value=[] if omit_value else _make_value_for_dumping(m.weight),
        shape=m.weight.shape,
        format=_legal_format(m.weight.dtype),
    )  # this is a static input
    _bias = (
        Tensor(
            name=_make_var_name(node.name, suffix="bias"),
            value=[] if omit_value else _make_value_for_dumping(m.bias),
            shape=m.bias.shape,
            format=_legal_format(m.bias.dtype),
        )
        if m.bias is not None
        else None
    )  # this is a static input
    _input = [
        Tensor(
            name=_make_var_name(node.name, suffix="input"),
            **_tensor_meta_dict(node.args[0].meta["tensor_meta"]),
        ),  # this is a dynamic input
    ]
    _intermediate = [_weight] if _bias is None else [_weight, _bias]
    _output = [
        Tensor(
            name=_make_var_name(node.name, suffix="output"),
            **_tensor_meta_dict(node.meta["tensor_meta"]),
        ),
    ]
    _dependency = [
        Dependency(
            operation=f"conv",
            argument=(
                _make_var_name(node.name, suffix="input"),
                _make_var_name(node.name, suffix="weight"),
            )
            if _bias is None
            else (
                _make_var_name(node.name, suffix="input"),
                _make_var_name(node.name, suffix="weight"),
                _make_var_name(node.name, suffix="bias"),
            ),
            result=(_make_var_name(node.name, suffix="output"),),
            attribute=(
                Attribute(
                    kind=Attribute.INTS,
                    name="stride",
                    integer_values=m.stride,
                )
                if isinstance(m.stride, tuple)
                else Attribute(
                    kind=Attribute.INT,
                    name="stride",
                    integer_value=m.stride,
                ),
                Attribute(
                    kind=Attribute.INTS,
                    name="padding",
                    integer_values=m.padding,
                )
                if isinstance(m.padding, tuple)
                else Attribute(
                    kind=Attribute.INT,
                    name="padding",
                    integer_value=m.padding,
                ),
                Attribute(
                    kind=Attribute.INTS,
                    name="dilation",
                    integer_values=m.dilation,
                )
                if isinstance(m.dilation, tuple)
                else Attribute(
                    kind=Attribute.INT,
                    name="dilation",
                    integer_value=m.dilation,
                ),
                Attribute(
                    kind=Attribute.INT,
                    name="groups",
                    integer_value=m.groups,
                ),
            ),
        ),
    ]
    return Graph(
        name=node.name,
        input=_input,
        intermediate=_intermediate,
        output=_output,
        dependency=_dependency,
        metadata=_nn_module_meta(m),
    )


def _relu_graph(m, node, input_names, output_names, omit_value=False):
    return Graph(
        name=node.name,
        input=(
            Tensor(
                name=_make_var_name(node.name, suffix="input"),
                **_tensor_meta_dict(node.args[0].meta["tensor_meta"]),
            ),  # this is a dynamic input
        ),
        output=(
            Tensor(
                name=_make_var_name(node.name, suffix="output"),
                **_tensor_meta_dict(node.meta["tensor_meta"]),
            ),
        ),
        dependency=(
            Dependency(
                operation=f"relu",
                argument=(_make_var_name(node.name, suffix="input"),),
                result=(_make_var_name(node.name, suffix="output"),),
                attribute=(
                    Attribute(
                        kind=Attribute.INT,
                        name="inplace",
                        integer_value=int(m.inplace),
                    ),
                ),
            ),
        ),
    )


def _max_pool_graph(m, node, input_names, output_names, omit_value=False):
    return Graph(
        name=node.name,
        input=(
            Tensor(
                name=_make_var_name(node.name, suffix="input"),
                **_tensor_meta_dict(node.args[0].meta["tensor_meta"]),
            ),  # this is a dynamic input
        ),
        output=(
            Tensor(
                name=_make_var_name(node.name, suffix="output"),
                **_tensor_meta_dict(node.meta["tensor_meta"]),
            ),
        ),
        dependency=(
            Dependency(
                operation=f"max_pool",
                argument=(_make_var_name(node.name, suffix="input"),),
                result=(_make_var_name(node.name, suffix="output"),),
                attribute=(
                    Attribute(
                        kind=Attribute.INTS,
                        name="kernel_size",
                        integer_values=m.kernel_size,
                    )
                    if isinstance(m.kernel_size, tuple)
                    else Attribute(
                        kind=Attribute.INT,
                        name="kernel_size",
                        integer_value=m.kernel_size,
                    ),
                    Attribute(
                        kind=Attribute.INTS,
                        name="stride",
                        integer_values=m.stride,
                    )
                    if isinstance(m.stride, tuple)
                    else Attribute(
                        kind=Attribute.INT,
                        name="stride",
                        integer_value=m.stride,
                    ),
                    Attribute(
                        kind=Attribute.INTS,
                        name="padding",
                        integer_values=m.padding,
                    )
                    if isinstance(m.padding, tuple)
                    else Attribute(
                        kind=Attribute.INT,
                        name="padding",
                        integer_value=m.padding,
                    ),
                    Attribute(
                        kind=Attribute.INTS,
                        name="dilation",
                        integer_values=m.dilation,
                    )
                    if isinstance(m.dilation, tuple)
                    else Attribute(
                        kind=Attribute.INT,
                        name="dilation",
                        integer_value=m.dilation,
                    ),
                    Attribute(
                        kind=Attribute.INT,
                        name="ceil_mode",
                        integer_value=int(m.ceil_mode),
                    ),
                ),
            ),
        ),
        metadata=_nn_module_meta(m),
    )


def _avg_pool_graph(m, node, input_names, output_names, omit_value=False):
    return Graph(
        name=node.name,
        input=(
            Tensor(
                name=_make_var_name(node.name, suffix="input"),
                **_tensor_meta_dict(node.args[0].meta["tensor_meta"]),
            ),  # this is a dynamic input
        ),
        output=(
            Tensor(
                name=_make_var_name(node.name, suffix="output"),
                **_tensor_meta_dict(node.meta["tensor_meta"]),
            ),
        ),
        dependency=(
            Dependency(
                operation=f"average_pool",
                argument=(_make_var_name(node.name, suffix="input"),),
                result=(_make_var_name(node.name, suffix="output"),),
                attribute=(
                    Attribute(
                        kind=Attribute.INTS,
                        name="kernel_size",
                        integer_values=m.kernel_size,
                    )
                    if isinstance(m.kernel_size, tuple)
                    else Attribute(
                        kind=Attribute.INT,
                        name="kernel_size",
                        integer_value=m.kernel_size,
                    ),
                    Attribute(
                        kind=Attribute.INTS,
                        name="stride",
                        integer_values=m.stride,
                    )
                    if isinstance(m.stride, tuple)
                    else Attribute(
                        kind=Attribute.INT,
                        name="stride",
                        integer_value=m.stride,
                    ),
                    Attribute(
                        kind=Attribute.INTS,
                        name="padding",
                        integer_values=m.padding,
                    )
                    if isinstance(m.padding, tuple)
                    else Attribute(
                        kind=Attribute.INT,
                        name="padding",
                        integer_value=m.padding,
                    ),
                    Attribute(
                        kind=Attribute.INTS,
                        name="dilation",
                        integer_values=m.dilation,
                    )
                    if isinstance(m.dilation, tuple)
                    else Attribute(
                        kind=Attribute.INT,
                        name="dilation",
                        integer_value=m.dilation,
                    ),
                    Attribute(
                        kind=Attribute.INT,
                        name="ceil_mode",
                        integer_value=int(m.ceil_mode),
                    ),
                    Attribute(
                        kind=Attribute.INT,
                        name="count_include_pad",
                        integer_value=int(m.count_include_pad),
                    ),
                ),
            ),
        ),
        metadata=_nn_module_meta(m),
    )


def _adaptive_avg_pool_graph(m, node, input_names, output_names, omit_value=False):
    return Graph(
        name=node.name,
        input=(
            Tensor(
                name=_make_var_name(node.name, suffix="input"),
                **_tensor_meta_dict(node.args[0].meta["tensor_meta"]),
            ),  # this is a dynamic input
        ),
        output=(
            Tensor(
                name=_make_var_name(node.name, suffix="output"),
                **_tensor_meta_dict(node.meta["tensor_meta"]),
            ),
        ),
        dependency=(
            Dependency(
                operation=f"adaptive_average_pool",
                argument=(_make_var_name(node.name, suffix="input"),),
                result=(_make_var_name(node.name, suffix="output"),),
                attribute=(
                    Attribute(
                        kind=Attribute.INTS,
                        name="output_size",
                        integer_values=m.output_size,
                    )
                    if isinstance(m.output_size, tuple)
                    else Attribute(
                        kind=Attribute.INT,
                        name="output_size",
                        integer_value=m.output_size,
                    ),
                ),
            ),
        ),
        metadata=_nn_module_meta(m),
    )


def _list_to_int(x):
    return [x if isinstance(x, int) else x[0]][0]


def parse_fx(
    m: torch.nn.Module,
    *sample_input: torch.Tensor,
    graph_dict: dict = None,
):
    tracer = DMIRTracer()
    gm = fx.GraphModule(root=m, graph=tracer.trace(m))
    ShapeProp(gm).propagate(*sample_input)
    traced = gm.graph

    for node in traced.nodes:
        op_name = node.name
        input_format, output_format, input_shape, output_shape = None, None, None, None
        weight_format, weight_shape, weight_sparsity = None, None, None
        padding, stride, kernel_size = None, None, None

        _input_names = [_make_var_name(n.__str__(), end="") for n in node.args]
        _output_names = [_make_var_name(node.name, end="")]

        if node.op == "placeholder":  # dynamic inputs
            op_name = "input"

        elif node.op == "output":
            op_name = "output"

        elif node.op == "get_attr":  # static inputs
            pass  # .T (transpose) op applied in the forward call can be processed here

        elif node.op in ("call_function", "call_method", "call_module"):  # subgraphs

            if node.op == "call_module":
                _m = eval(_torch_qualified_name(f"m.{node.target}"))
                if isinstance(_m, torch.nn.modules.conv._ConvNd) or isinstance(
                    _m, torch.nn.modules.linear.Linear
                ):
                    if isinstance(_m, torch.nn.modules.conv._ConvNd):
                        op_name = "conv"
                        padding = _list_to_int(_m.padding)
                        stride = _list_to_int(_m.stride)
                        kernel_size = _list_to_int(_m.kernel_size)
                    elif isinstance(_m, torch.nn.modules.linear.Linear):
                        op_name = "linear"

                    weight_shape = list(_m.weight.shape)

                    if isinstance(_m.weight_cast.format, numerical.BlockFloatingPoint):
                        if _m.weight_cast.format.precision == 4:
                            weight_format = "BFP12"
                        elif _m.weight_cast.format.precision == 8:
                            weight_format = "BFP16"
                    else:
                        weight_format = "FP16"

                    if isinstance(_m.input_cast.format, numerical.BlockFloatingPoint):
                        if _m.input_cast.format.precision == 4:
                            input_format = "BFP12"
                        elif _m.input_cast.format.precision == 8:
                            input_format = "BFP16"
                    else:
                        input_format = "FP16"

                    if isinstance(_m.weight_sparsifier.sparseness, sparse.Dense):
                        weight_sparsity = "dense"
                    else:
                        weight_sparsity = "sparse"

                elif isinstance(_m, torch.nn.modules.pooling._MaxPoolNd):
                    op_name = "max_pool"
                    padding = _list_to_int(_m.padding)
                    stride = _list_to_int(_m.stride)
                    kernel_size = _list_to_int(_m.kernel_size)
                elif isinstance(_m, torch.nn.modules.pooling._AvgPoolNd):
                    op_name = "avg_pool"
                    padding = _list_to_int(_m.padding)
                    stride = _list_to_int(_m.stride)
                    kernel_size = _list_to_int(_m.kernel_size)
                elif isinstance(_m, torch.nn.modules.pooling._AdaptiveAvgPoolNd):
                    op_name = "global_avg_pool"
                elif isinstance(_m, torch.nn.modules.ReLU):
                    op_name = "relu"
                elif isinstance(_m, torch.nn.modules.batchnorm._BatchNorm):
                    op_name = "batchnorm"

                else:  # custom modules
                    subgraph_sample_input = [
                        torch.randn(
                            arg.meta["tensor_meta"].shape,
                            dtype=arg.meta["tensor_meta"].dtype,
                        )
                        for arg in node.args
                    ]
                    parse_fx(
                        _m,
                        *subgraph_sample_input,
                        graph_dict=graph_dict,
                    )
            else:  # built-in function or tensor method
                op_name = f"{traced._target_to_str(node.target)}"
                if op_name == "matmul":
                    weight_shape = list(node.args[1].meta["tensor_meta"].shape)
                    weight_format = "FP16"

        else:
            raise RuntimeError(f"illegal FXIR node opcode {node.op}")

        if node.args != ():
            input_shape = list(node.args[0].meta["tensor_meta"].shape)
            output_shape = list(node.meta["tensor_meta"].shape)
            if input_format is None:
                input_format = "FP16"
            if output_format is None:
                output_format = "FP16"

        graph_dict[node.name] = {
            "op": op_name,
            "input_name": _input_names,
            "input_shape": input_shape,
            "input_format": input_format,
            "param_shape": weight_shape,
            "param_format": weight_format,
            "param_sparsity": weight_sparsity,
            "output_name": _output_names,
            "output_shape": output_shape,
            "output_format": output_format,
            "padding": padding,
            "stride": stride,
            "kernel_size": kernel_size,
        }
    return graph_dict


def dump(
    m: torch.nn.Module,
    *sample_input: torch.Tensor,  # TODO type check for HF input
    name: str = "",
    input_names: Optional[List[str]] = None,
    output_names: Optional[List[str]] = None,
    flat: bool = False,
    omit_value: bool = False,
    metadata: str = "",
) -> Graph:

    tracer = DMIRTracer(flat=flat)

    if isinstance(m, transformers.models.bert.modeling_bert.BertForQuestionAnswering):
        gm = fx_hf.symbolic_trace(
            m,
            input_names=["input_ids", "attention_mask", "token_type_ids"],
            batch_size=sample_input[0]["input_ids"].shape[
                0
            ],  # TODO work for non input-id tensors
            sequence_length=384,
        )

        sample_input = sample_input[0]
        ShapeProp(gm).propagate(
            sample_input["input_ids"],
            sample_input["attention_mask"],
            sample_input["token_type_ids"],
        )

    else:
        graph = tracer.trace(m)
        gm = fx.GraphModule(root=m, graph=graph)
        ShapeProp(gm).propagate(*sample_input)

    traced = gm.graph
    input = []
    output = []
    intermediate = []
    subgraph = []
    dependency = []

    for node in traced.nodes:
        if node.op == "placeholder":  # dynamic inputs
            input.append(
                Tensor(
                    name=_make_var_name(node.name),
                    **_tensor_meta_dict(node.meta["tensor_meta"]),
                )
            )
        elif node.op == "get_attr":  # static inputs
            _p = eval(_torch_qualified_name(f"m.{node.target}"))
            intermediate.append(
                Tensor(
                    name=_make_var_name(node.name),
                    value=[] if omit_value else _make_value_for_dumping(_p),
                    **_tensor_meta_dict(node.meta["tensor_meta"]),
                )
            )
        elif node.op == "output":  # output
            assert len(node.args) == 1
            output.append(
                Tensor(
                    name=_make_var_name(node.name),
                    **_tensor_meta_dict(node.meta["tensor_meta"]),
                )
            )
            dependency.append(
                Dependency(
                    operation=_legal_op_type(
                        f"{traced._target_to_str(torch.nn.Identity)}"
                    ),
                    argument=(
                        _make_var_name(
                            node.args[0]["start_logits"].name
                            if isinstance(
                                node.args[0], fx.immutable_collections.immutable_dict
                            )
                            else node.args[0].name
                        ),
                    ),
                    result=(_make_var_name(node.name),),
                )
            )
        elif node.op in ("call_function", "call_method", "call_module"):  # subgraphs
            intermediate.append(
                Tensor(
                    name=_make_var_name(node.name),
                    **_tensor_meta_dict(node.meta["tensor_meta"]),
                )
            )
            if node.op == "call_module":
                _m = eval(_torch_qualified_name(f"m.{node.target}"))
                _input_names = [_make_var_name(n.__str__()) for n in node.args]
                _output_names = [_make_var_name(node.name)]
                if isinstance(_m, numerical.CastTo):
                    dependency.append(
                        Dependency(
                            operation=node.name,
                            argument=_input_names,
                            result=_output_names,
                            attribute=_corsair_specific_attributes(_m),
                        )
                    )
                    subgraph.append(
                        Graph(
                            name=node.name,
                            op_type=_legal_op_type("cast_to"),
                            metadata=_nn_module_meta(_m),
                        )
                    )
                elif isinstance(_m, sparse.Sparsify):
                    dependency.append(
                        Dependency(
                            operation=node.name,
                            argument=_input_names,
                            result=_output_names,
                            attribute=_corsair_specific_attributes(_m),
                        )
                    )
                    if isinstance(_m.sparseness, sparse.Dense):
                        dependency.append(
                            Dependency(
                                operation=_legal_op_type(
                                    f"{traced._target_to_str(torch.nn.Identity)}"
                                ),
                                argument=(_input_names[0],),
                                result=(_output_names[0],),
                            ),
                        )
                    else:
                        if flat:
                            intermediate.append(
                                Tensor(
                                    name=_make_var_name(node.name, suffix="mask"),
                                    value=[]
                                    if omit_value
                                    else _make_value_for_dumping(m.mask),
                                    **_tensor_meta_dict(node.meta["tensor_meta"]),
                                ),  # this is a static input
                            )
                            dependency.append(
                                Dependency(
                                    operation=_legal_op_type(
                                        f"{traced._target_to_str(torch.mul)}"
                                    ),
                                    argument=(
                                        _input_names[0],
                                        _make_var_name(node.name, suffix="mask"),
                                    ),
                                    result=(_output_names[0],),
                                ),
                            )
                        else:
                            subgraph.append(
                                _sparsifier_graph(
                                    _m,
                                    node,
                                    _input_names,
                                    _output_names,
                                    omit_value=omit_value,
                                )
                            )
                elif isinstance(_m, torch.nn.modules.batchnorm._BatchNorm):
                    # manually add a batch_norm op
                    if flat:
                        intermediate.append(
                            Tensor(
                                name=_make_var_name(node.name, suffix="running_mean"),
                                value=[]
                                if omit_value
                                else _make_value_for_dumping(_m.running_mean),
                                shape=_m.running_mean.shape,
                                format=_legal_format(_m.running_mean.dtype),
                            ),  # this is a static input
                        )
                        intermediate.append(
                            Tensor(
                                name=_make_var_name(node.name, suffix="running_var"),
                                value=[]
                                if omit_value
                                else _make_value_for_dumping(_m.running_var),
                                shape=_m.running_var.shape,
                                format=_legal_format(_m.running_var.dtype),
                            ),  # this is a static input
                        )
                        intermediate.append(
                            Tensor(
                                name=_make_var_name(node.name, suffix="weight"),
                                value=[]
                                if omit_value
                                else _make_value_for_dumping(_m.weight),
                                shape=_m.weight.shape,
                                format=_legal_format(_m.weight.dtype),
                            ),  # this is a static input
                        )
                        intermediate.append(
                            Tensor(
                                name=_make_var_name(node.name, suffix="bias"),
                                value=[]
                                if omit_value
                                else _make_value_for_dumping(_m.bias),
                                shape=_m.bias.shape,
                                format=_legal_format(_m.bias.dtype),
                            ),  # this is a static input
                        )
                        dependency.append(
                            Dependency(
                                operation=f"{_legal_op_type(node.graph._target_to_str(torch.batch_norm))}",
                                argument=(
                                    _input_names[0],
                                    _make_var_name(node.name, suffix="running_mean"),
                                    _make_var_name(node.name, suffix="running_var"),
                                    _make_var_name(node.name, suffix="weight"),
                                    _make_var_name(node.name, suffix="bias"),
                                ),
                                result=(_output_names[0],),
                                attribute=(
                                    Attribute(
                                        kind=Attribute.FLOAT,
                                        name="momentum",
                                        float_value=_m.momentum,
                                    ),
                                    Attribute(
                                        kind=Attribute.FLOAT,
                                        name="eps",
                                        float_value=_m.eps,
                                    ),
                                ),
                            ),
                        )
                    else:
                        dependency.append(
                            Dependency(
                                operation=node.name,
                                argument=_input_names,
                                result=_output_names,
                                attribute=_corsair_specific_attributes(_m),
                            )
                        )
                        subgraph.append(
                            _batch_norm_graph(
                                _m,
                                node,
                                _input_names,
                                _output_names,
                                omit_value=omit_value,
                            )
                        )
                elif isinstance(_m, torch.nn.modules.Linear):
                    _weight = Tensor(
                        name=_make_var_name(node.name, suffix="weight"),
                        value=[] if omit_value else _make_value_for_dumping(_m.weight),
                        shape=_m.weight.shape,
                        format=_legal_format(_m.weight.dtype),
                    )  # this is a static input
                    _bias = (
                        Tensor(
                            name=_make_var_name(node.name, suffix="bias"),
                            value=[]
                            if omit_value
                            else _make_value_for_dumping(_m.bias),
                            shape=_m.bias.shape,
                            format=_legal_format(_m.bias.dtype),
                        )
                        if _m.bias is not None
                        else None
                    )  # this is a static input
                    if flat:
                        intermediate.append(_weight)
                        if _bias is not None:
                            intermediate.append(_bias)
                        dependency.append(
                            Dependency(
                                operation=f"linear",
                                argument=(
                                    _input_names[0],
                                    _make_var_name(node.name, suffix="weight"),
                                )
                                if _bias is None
                                else (
                                    _input_names[0],
                                    _make_var_name(node.name, suffix="weight"),
                                    _make_var_name(node.name, suffix="bias"),
                                ),
                                result=(_output_names[0],),
                                attribute=(),
                            ),
                        )
                    else:
                        dependency.append(
                            Dependency(
                                operation=node.name,
                                argument=_input_names,
                                result=_output_names,
                                attribute=_corsair_specific_attributes(_m),
                            )
                        )
                        if isinstance(_m, corsair.nn.Linear):
                            subgraph.append(
                                dump(
                                    _m,
                                    *[
                                        torch.randn(
                                            arg.meta["tensor_meta"].shape,
                                            dtype=arg.meta["tensor_meta"].dtype,
                                            device=_m.weight.device,
                                        )
                                        for arg in node.args
                                    ],
                                    name=node.name,
                                    input_names=_input_names,
                                    output_names=_output_names,
                                    flat=flat,
                                    omit_value=omit_value,
                                    metadata=_nn_module_meta(_m),
                                )
                            )
                        else:
                            subgraph.append(
                                _linear_graph(
                                    _m,
                                    node,
                                    _input_names,
                                    _output_names,
                                    omit_value=omit_value,
                                )
                            )
                elif isinstance(_m, torch.nn.modules.conv._ConvNd):
                    _weight = Tensor(
                        name=_make_var_name(node.name, suffix="weight"),
                        value=[] if omit_value else _make_value_for_dumping(_m.weight),
                        shape=_m.weight.shape,
                        format=_legal_format(_m.weight.dtype),
                    )  # this is a static input
                    _bias = (
                        Tensor(
                            name=_make_var_name(node.name, suffix="bias"),
                            value=[]
                            if omit_value
                            else _make_value_for_dumping(_m.bias),
                            shape=_m.bias.shape,
                            format=_legal_format(_m.bias.dtype),
                        )
                        if _m.bias is not None
                        else None
                    )  # this is a static input
                    if flat:
                        intermediate.append(_weight)
                        if _bias is not None:
                            intermediate.append(_bias)
                        dependency.append(
                            Dependency(
                                operation=f"conv",
                                argument=(
                                    _input_names[0],
                                    _make_var_name(node.name, suffix="weight"),
                                )
                                if _bias is None
                                else (
                                    _input_names[0],
                                    _make_var_name(node.name, suffix="weight"),
                                    _make_var_name(node.name, suffix="bias"),
                                ),
                                result=(_output_names[0],),
                                attribute=(
                                    Attribute(
                                        kind=Attribute.INTS,
                                        name="stride",
                                        integer_values=_m.stride,
                                    )
                                    if isinstance(_m.stride, tuple)
                                    else Attribute(
                                        kind=Attribute.INT,
                                        name="stride",
                                        integer_value=_m.stride,
                                    ),
                                    Attribute(
                                        kind=Attribute.INTS,
                                        name="padding",
                                        integer_values=_m.padding,
                                    )
                                    if isinstance(_m.padding, tuple)
                                    else Attribute(
                                        kind=Attribute.INT,
                                        name="padding",
                                        integer_value=_m.padding,
                                    ),
                                    Attribute(
                                        kind=Attribute.INTS,
                                        name="dilation",
                                        integer_values=_m.dilation,
                                    )
                                    if isinstance(_m.dilation, tuple)
                                    else Attribute(
                                        kind=Attribute.INT,
                                        name="dilation",
                                        integer_value=_m.dilation,
                                    ),
                                    Attribute(
                                        kind=Attribute.INT,
                                        name="groups",
                                        integer_value=_m.groups,
                                    ),
                                ),
                            ),
                        )
                    else:
                        dependency.append(
                            Dependency(
                                operation=node.name,
                                argument=_input_names,
                                result=_output_names,
                                attribute=_corsair_specific_attributes(_m),
                            )
                        )
                        if isinstance(_m, corsair.nn.Conv2d):
                            subgraph.append(
                                dump(
                                    _m,
                                    *[
                                        torch.randn(
                                            arg.meta["tensor_meta"].shape,
                                            dtype=arg.meta["tensor_meta"].dtype,
                                            device=_m.weight.device,
                                        )
                                        for arg in node.args
                                    ],
                                    name=node.name,
                                    input_names=_input_names,
                                    output_names=_output_names,
                                    flat=flat,
                                    omit_value=omit_value,
                                    metadata=_nn_module_meta(_m),
                                )
                            )
                        else:
                            subgraph.append(
                                _conv_graph(
                                    _m,
                                    node,
                                    _input_names,
                                    _output_names,
                                    omit_value=omit_value,
                                )
                            )
                elif isinstance(_m, torch.nn.modules.pooling._MaxPoolNd):
                    if flat:
                        dependency.append(
                            Dependency(
                                operation=f"max_pool",
                                argument=(_input_names[0],),
                                result=(_output_names[0],),
                                attribute=(
                                    Attribute(
                                        kind=Attribute.INTS,
                                        name="kernel_size",
                                        integer_values=_m.kernel_size,
                                    )
                                    if isinstance(_m.kernel_size, tuple)
                                    else Attribute(
                                        kind=Attribute.INT,
                                        name="kernel_size",
                                        integer_value=_m.kernel_size,
                                    ),
                                    Attribute(
                                        kind=Attribute.INTS,
                                        name="stride",
                                        integer_values=_m.stride,
                                    )
                                    if isinstance(_m.stride, tuple)
                                    else Attribute(
                                        kind=Attribute.INT,
                                        name="stride",
                                        integer_value=_m.stride,
                                    ),
                                    Attribute(
                                        kind=Attribute.INTS,
                                        name="padding",
                                        integer_values=_m.padding,
                                    )
                                    if isinstance(_m.padding, tuple)
                                    else Attribute(
                                        kind=Attribute.INT,
                                        name="padding",
                                        integer_value=_m.padding,
                                    ),
                                    Attribute(
                                        kind=Attribute.INTS,
                                        name="dilation",
                                        integer_values=_m.dilation,
                                    )
                                    if isinstance(_m.dilation, tuple)
                                    else Attribute(
                                        kind=Attribute.INT,
                                        name="dilation",
                                        integer_value=_m.dilation,
                                    ),
                                    Attribute(
                                        kind=Attribute.INT,
                                        name="ceil_mode",
                                        integer_value=int(_m.ceil_mode),
                                    ),
                                ),
                            )
                        )
                    else:
                        dependency.append(
                            Dependency(
                                operation=node.name,
                                argument=_input_names,
                                result=_output_names,
                                attribute=_corsair_specific_attributes(_m),
                            )
                        )
                        subgraph.append(
                            _max_pool_graph(
                                _m,
                                node,
                                _input_names,
                                _output_names,
                                omit_value=omit_value,
                            )
                        )
                elif isinstance(_m, torch.nn.modules.pooling._AvgPoolNd):
                    if flat:
                        dependency.append(
                            Dependency(
                                operation=f"average_pool",
                                argument=(_input_names[0],),
                                result=(_output_names[0],),
                                attribute=(
                                    Attribute(
                                        kind=Attribute.INTS,
                                        name="kernel_size",
                                        integer_values=_m.kernel_size,
                                    )
                                    if isinstance(_m.kernel_size, tuple)
                                    else Attribute(
                                        kind=Attribute.INT,
                                        name="kernel_size",
                                        integer_value=_m.kernel_size,
                                    ),
                                    Attribute(
                                        kind=Attribute.INTS,
                                        name="stride",
                                        integer_values=_m.stride,
                                    )
                                    if isinstance(_m.stride, tuple)
                                    else Attribute(
                                        kind=Attribute.INT,
                                        name="stride",
                                        integer_value=_m.stride,
                                    ),
                                    Attribute(
                                        kind=Attribute.INTS,
                                        name="padding",
                                        integer_values=_m.padding,
                                    )
                                    if isinstance(_m.padding, tuple)
                                    else Attribute(
                                        kind=Attribute.INT,
                                        name="padding",
                                        integer_value=_m.padding,
                                    ),
                                    Attribute(
                                        kind=Attribute.INTS,
                                        name="dilation",
                                        integer_values=_m.dilation,
                                    )
                                    if isinstance(_m.dilation, tuple)
                                    else Attribute(
                                        kind=Attribute.INT,
                                        name="dilation",
                                        integer_value=_m.dilation,
                                    ),
                                    Attribute(
                                        kind=Attribute.INT,
                                        name="ceil_mode",
                                        integer_value=int(_m.ceil_mode),
                                    ),
                                    Attribute(
                                        kind=Attribute.INT,
                                        name="count_include_pad",
                                        integer_value=int(_m.count_include_pad),
                                    ),
                                ),
                            )
                        )
                    else:
                        dependency.append(
                            Dependency(
                                operation=node.name,
                                argument=_input_names,
                                result=_output_names,
                                attribute=_corsair_specific_attributes(_m),
                            )
                        )
                        subgraph.append(
                            _avg_pool_graph(
                                _m,
                                node,
                                _input_names,
                                _output_names,
                                omit_value=omit_value,
                            )
                        )
                elif isinstance(_m, torch.nn.modules.pooling._AdaptiveAvgPoolNd):
                    if flat:
                        dependency.append(
                            Dependency(
                                operation=f"adaptive_average_pool",
                                argument=(_input_names[0],),
                                result=(_output_names[0],),
                                attribute=(
                                    Attribute(
                                        kind=Attribute.INTS,
                                        name="output_size",
                                        integer_values=_m.output_size,
                                    )
                                    if isinstance(_m.output_size, tuple)
                                    else Attribute(
                                        kind=Attribute.INT,
                                        name="output_size",
                                        integer_value=_m.output_size,
                                    ),
                                ),
                            )
                        )
                    else:
                        dependency.append(
                            Dependency(
                                operation=node.name,
                                argument=_input_names,
                                result=_output_names,
                                attribute=_corsair_specific_attributes(_m),
                            )
                        )
                        subgraph.append(
                            _adaptive_avg_pool_graph(
                                _m,
                                node,
                                _input_names,
                                _output_names,
                                omit_value=omit_value,
                            )
                        )
                elif isinstance(_m, torch.nn.modules.ReLU):
                    if flat:
                        dependency.append(
                            Dependency(
                                operation=f"{_legal_op_type(node.graph._target_to_str(torch.relu))}",
                                argument=(_input_names[0],),
                                result=(_output_names[0],),
                                attribute=(
                                    Attribute(
                                        kind=Attribute.INT,
                                        name="inplace",
                                        integer_value=int(_m.inplace),
                                    ),
                                ),
                            ),
                        )
                    else:
                        dependency.append(
                            Dependency(
                                operation=node.name,
                                argument=_input_names,
                                result=_output_names,
                                attribute=_corsair_specific_attributes(_m),
                            )
                        )
                        subgraph.append(
                            _relu_graph(
                                _m,
                                node,
                                _input_names,
                                _output_names,
                                omit_value=omit_value,
                            )
                        )
                else:  # custom modules
                    dependency.append(
                        Dependency(
                            operation=node.name,
                            argument=_input_names,
                            result=_output_names,
                            attribute=_corsair_specific_attributes(_m),
                        )
                    )
                    subgraph.append(
                        dump(
                            _m,
                            *[
                                torch.zeros(
                                    arg.meta["tensor_meta"].shape,
                                    dtype=arg.meta["tensor_meta"].dtype,
                                )
                                for arg in node.args
                            ],
                            name=node.name,
                            input_names=_input_names,
                            output_names=_output_names,
                            flat=flat,
                            omit_value=omit_value,
                            metadata=_nn_module_meta(_m),
                        )
                    )
            else:  # built-in function or tensor method
                if node.target == torch.flatten:
                    start_dim = node.args[1] if len(node.args) > 1 else 0
                    end_dim = node.args[2] if len(node.args) > 2 else -1
                    node.args = (node.args[0],)
                    dependency.append(
                        Dependency(
                            operation=f"{traced._target_to_str(node.target)}",
                            argument=itertools.chain(
                                (_make_var_name(n.__str__()) for n in node.args),
                                (
                                    _make_var_name(v.__str__())
                                    for k, v in node.kwargs.items()
                                ),
                            ),
                            result=(_make_var_name(node.name),),
                            attribute=(
                                Attribute(
                                    kind=Attribute.INT,
                                    name="start_dim",
                                    integer_value=start_dim,
                                ),
                                Attribute(
                                    kind=Attribute.INT,
                                    name="end_dim",
                                    integer_value=end_dim,
                                ),
                            ),
                        )
                    )
                elif node.target == torch.nn.functional.conv2d:
                    (
                        _input,
                        _weight,
                        _bias,
                        _stride,
                        _padding,
                        _dilation,
                        _groups,
                    ) = node.args
                    dependency.append(
                        Dependency(
                            operation=f"conv",
                            argument=(
                                _make_var_name(_input.name),
                                _make_var_name(_weight.name),
                            )
                            if _bias is None
                            else (
                                _make_var_name(_input.name),
                                _make_var_name(_weight.name),
                                _make_var_name(_bias.name),
                            ),
                            result=(_make_var_name(node.name),),
                            attribute=(
                                Attribute(
                                    kind=Attribute.INTS,
                                    name="stride",
                                    integer_values=_stride,
                                )
                                if isinstance(_stride, tuple)
                                else Attribute(
                                    kind=Attribute.INT,
                                    name="stride",
                                    integer_value=_stride,
                                ),
                                Attribute(
                                    kind=Attribute.INTS,
                                    name="padding",
                                    integer_values=_padding,
                                )
                                if isinstance(_padding, tuple)
                                else Attribute(
                                    kind=Attribute.INT,
                                    name="padding",
                                    integer_value=_padding,
                                ),
                                Attribute(
                                    kind=Attribute.INTS,
                                    name="dilation",
                                    integer_values=_dilation,
                                )
                                if isinstance(_dilation, tuple)
                                else Attribute(
                                    kind=Attribute.INT,
                                    name="dilation",
                                    integer_value=_dilation,
                                ),
                                Attribute(
                                    kind=Attribute.INT,
                                    name="groups",
                                    integer_value=_groups,
                                ),
                            ),
                        ),
                    )
                elif (
                    node.target == torch.unsqueeze
                    or node.target == "unsqueeze"
                    or node.target == torch.squeeze
                    or node.target == "squeeze"
                ):
                    dim = node.args[1] if len(node.args) > 1 else None
                    dependency.append(
                        Dependency(
                            operation=f"{traced._target_to_str(node.target)}",
                            argument=(_make_var_name(node.args[0].name),),
                            result=(_make_var_name(node.name),),
                            attribute=(
                                Attribute(
                                    kind=Attribute.INT,
                                    name="dim",
                                    integer_value=dim,
                                ),
                            )
                            if dim is not None
                            else (),
                        )
                    )
                elif (
                    node.target == "view"
                    or node.target == torch.reshape
                    or node.target == "reshape"
                ):
                    shape = node.args[1:]
                    dependency.append(
                        Dependency(
                            operation=f"{traced._target_to_str(node.target)}",
                            argument=(_make_var_name(node.args[0].name),),
                            result=(_make_var_name(node.name),),
                            attribute=(
                                Attribute(
                                    kind=Attribute.INTS,
                                    name="shape",
                                    integer_values=shape,
                                ),
                            ),
                        )
                    )
                elif node.target == "transpose" or node.target == torch.transpose:
                    dim0, dim1 = node.args[1], node.args[2]
                    dependency.append(
                        Dependency(
                            operation=f"{traced._target_to_str(node.target)}",
                            argument=(_make_var_name(node.args[0].name),),
                            result=(_make_var_name(node.name),),
                            attribute=(
                                Attribute(
                                    kind=Attribute.INT,
                                    name="dim0",
                                    integer_value=dim0,
                                ),
                                Attribute(
                                    kind=Attribute.INT,
                                    name="dim1",
                                    integer_value=dim1,
                                ),
                            ),
                        )
                    )
                elif node.target == "permute" or node.target == torch.permute:
                    dims = node.args[1:]
                    dependency.append(
                        Dependency(
                            operation=f"{traced._target_to_str(node.target)}",
                            argument=(_make_var_name(node.args[0].name),),
                            result=(_make_var_name(node.name),),
                            attribute=(
                                Attribute(
                                    kind=Attribute.INTS,
                                    name="dim",
                                    integer_values=dims,
                                ),
                            ),
                        )
                    )
                elif (
                    node.target == "softmax"
                    or node.target == torch.nn.functional.softmax
                ):
                    dim = node.args[1] if len(node.args) > 1 else -1
                    dependency.append(
                        Dependency(
                            operation=f"{traced._target_to_str(node.target)}",
                            argument=(_make_var_name(node.args[0].name),),
                            result=(_make_var_name(node.name),),
                            attribute=(
                                Attribute(
                                    kind=Attribute.INT,
                                    name="dim",
                                    integer_value=-1 if dim is None else dim,
                                ),
                            ),
                        )
                    )
                elif (
<<<<<<< HEAD
                    node.target == "embedding"
                    or node.target == torch.nn.functional.embedding
                ):
                    attrs = []
                    if node.args[2] is not None:
                        attrs.append(
                            Attribute(
                                kind=Attribute.INT,
                                name="padding_idx",
                                integer_value=node.args[2],
                            )
                        )
                    if node.args[3] is not None:
                        attrs.append(
                            Attribute(
                                kind=Attribute.FLOAT,
                                name="max_norm",
                                float_value=node.args[3],
                            )
                        )
                    attrs.append(
                        Attribute(
                            kind=Attribute.FLOAT,
                            name="norm_type",
                            float_value=node.args[4],
                        )
                    )
                    attrs.append(
                        Attribute(
                            kind=Attribute.INT,
                            name="scale_grad_by_freq",
                            integer_value=int(node.args[5]),
                        )
                    )
                    attrs.append(
                        Attribute(
                            kind=Attribute.INT,
                            name="sparse",
                            integer_value=int(node.args[6]),
                        )
                    )
                    dependency.append(
                        Dependency(
                            operation=f"{traced._target_to_str(node.target)}",
                            argument=(_make_var_name(node.args[0].name),_make_var_name(node.args[1].name),),
                            result=(_make_var_name(node.name),),
                            attribute=attrs,
=======
                    node.target == "dropout"
                    or node.target == torch.nn.functional.dropout
                ):
                    dependency.append(
                        Dependency(
                            operation=f"{traced._target_to_str(node.target)}",
                            argument=(_make_var_name(node.args[0].name),),
                            result=(_make_var_name(node.name),),
                            attribute=(
                                Attribute(
                                    kind=Attribute.FLOAT,
                                    name="p",
                                    float_value=node.kwargs["p"],
                                ),
                                Attribute(
                                    kind=Attribute.INT,
                                    name="training",
                                    integer_value=int(node.kwargs["training"]),
                                ),
                                Attribute(
                                    kind=Attribute.INT,
                                    name="inplace",
                                    integer_value=int(node.kwargs["inplace"]),
                                ),
                            ),
>>>>>>> 617a1df6
                        )
                    )
                else:
                    dependency.append(
                        Dependency(
                            operation=f"{traced._target_to_str(node.target)}",
                            argument=itertools.chain(
                                (_make_var_name(n.__str__()) for n in node.args),
                                (
                                    _make_var_name(v.__str__())
                                    for k, v in node.kwargs.items()
                                ),
                            ),
                            result=(_make_var_name(node.name),),
                        )
                    )
        else:
            raise RuntimeError(f"illegal FXIR node opcode {node.op}")

    return Graph(
        name=name,
        input=input,
        output=output,
        intermediate=intermediate,
        dependency=dependency,
        subgraph=subgraph,
        metadata=metadata,
    )


def list_ops(graph: Graph) -> List[str]:
    lot = [dep.operation for dep in graph.dependency]
    for sg in graph.subgraph:
        lot += list_ops(sg)
    return set(lot)


def save_to_file(model: Graph, filename: str, format="binary") -> None:
    if format == "binary":
        with open(filename, "wb") as f:
            f.write(model.SerializeToString())
    elif format == "json":
        with open(filename, "w") as f:
            f.write(MessageToJson(model))
    else:
        raise ValueError(f"unsupported DMIR file format: {format}")


def load_from_file(filename: str, format="binary") -> Graph:
    if format == "binary":
        graph = Graph()
        with open(filename, "rb") as f:
            graph.ParseFromString(f.read())
    elif format == "json":
        with open(filename, "r") as f:
            graph = Parse(f.read(), Graph())
    else:
        raise ValueError(f"unsupported DMIR file format: {format}")
    return graph


def is_legal(graph, level=0):
    # a checker on whether a DMIR graph meets requirements of a certain level
    # TODO: implement this
    return True


def lower(graph, level=0):
    # a python wrapper of stack transformation of lowering DMIR graph to a level
    # TODO: implement this
    lvl = 0
    while lvl < level and not is_legal(graph, level=lvl):
        graph = lower(graph, level=lvl)
        lvl += 1
    return graph


def executor(graph, level=0):
    # a python wrapper of DMIR C++ executor
    # TODO: implement this
    return None


def cpsim_executor(graph):
    # a python wrapper of CPSIM functional mode applied to DMIR-3 graph
    # TODO: implement this
    return None<|MERGE_RESOLUTION|>--- conflicted
+++ resolved
@@ -1825,7 +1825,6 @@
                         )
                     )
                 elif (
-<<<<<<< HEAD
                     node.target == "embedding"
                     or node.target == torch.nn.functional.embedding
                 ):
@@ -1873,7 +1872,9 @@
                             argument=(_make_var_name(node.args[0].name),_make_var_name(node.args[1].name),),
                             result=(_make_var_name(node.name),),
                             attribute=attrs,
-=======
+                        )
+                    )
+                elif (
                     node.target == "dropout"
                     or node.target == torch.nn.functional.dropout
                 ):
@@ -1899,7 +1900,6 @@
                                     integer_value=int(node.kwargs["inplace"]),
                                 ),
                             ),
->>>>>>> 617a1df6
                         )
                     )
                 else:
