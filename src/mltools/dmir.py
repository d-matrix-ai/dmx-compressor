--- conflicted
+++ resolved
@@ -1028,14 +1028,10 @@
 
 
 def list_ops(graph: Graph) -> List[str]:
-<<<<<<< HEAD
-    lot = [dep.operation for dep in graph.dependency]
-=======
     lot = [
         dep.operation
         for dep in graph.dependency
     ]
->>>>>>> 7703a650
     for sg in graph.subgraph:
         lot += list_ops(sg)
     return set(lot)
