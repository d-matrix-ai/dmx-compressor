--- conflicted
+++ resolved
@@ -11,19 +11,12 @@
 from mltools.utils import load_config_file, graph_utils, save_config_file, print_model_tree
 from sol.src.sys.corsair_hw import *
 from sol.src.sol_sim import *
-<<<<<<< HEAD
-import torch.fx as fx
-from torch.fx.node import Argument, Node, Target, map_arg, map_aggregate
-from typing import Any, Dict, Iterator, List, Optional, Tuple, Union
-import torch.nn as nn
-=======
 from typing import Any, Dict, Iterator, List, Optional, Tuple, Union
 import torch.nn as nn
 from ..numerical import CastTo
 from ..fx import QuantTracer, InputOutputTransformer
 from torch.fx import GraphModule
 
->>>>>>> 1a5767ee
 
 def aware():
     # add new torch.nn modules for corsair
