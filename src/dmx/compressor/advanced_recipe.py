--- conflicted
+++ resolved
@@ -99,7 +99,6 @@
     SLaNC hyperparamters with default values
     """
 
-<<<<<<< HEAD
     position: Optional[str] = None  # "post_attn" or "post_mlp" or "first"
     mlp_type: Optional[str] = None # None or "standard" or "llama"
     device: Optional[torch.device] = None # device of layer norm
@@ -108,12 +107,6 @@
     fc2: Optional[torch.nn.Module] = None # fc2 from previous standard mlp layer
     v_proj: Optional[torch.nn.Module] = None # v_proj from (self/cross) attention layer
     o_proj: Optional[torch.nn.Module] = None # o_proj from (self/cross) attention layer
-
-=======
-    position: Optional[str] = None  # "post_attn" or "post_mlp"
-    prev_layer: Optional[torch.nn.Module] = None
-    prev_ln_weight: Optional[torch.Tensor] = None    
->>>>>>> 85f4ccbb
 
 
 class DmxQuantizerCalibrationRecipe(DmxBaseRecipe):
